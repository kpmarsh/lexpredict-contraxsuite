"""
    Copyright (C) 2017, ContraxSuite, LLC

    This program is free software: you can redistribute it and/or modify
    it under the terms of the GNU Affero General Public License as
    published by the Free Software Foundation, either version 3 of the
    License, or (at your option) any later version.

    This program is distributed in the hope that it will be useful,
    but WITHOUT ANY WARRANTY; without even the implied warranty of
    MERCHANTABILITY or FITNESS FOR A PARTICULAR PURPOSE.  See the
    GNU Affero General Public License for more details.

    You should have received a copy of the GNU Affero General Public License
    along with this program.  If not, see <http://www.gnu.org/licenses/>.

    You can also be released from the requirements of the license by purchasing
    a commercial license from ContraxSuite, LLC. Buying such a license is
    mandatory as soon as you develop commercial activities involving ContraxSuite
    software without disclosing the source code of your own applications.  These
    activities include: offering paid services to customers as an ASP or "cloud"
    provider, processing documents on the fly in a web application,
    or shipping ContraxSuite within a closed source product.
"""
# -*- coding: utf-8 -*-

# Future imports
from __future__ import absolute_import, unicode_literals

# Standard imports
import datetime
import os
import urllib
import pandas as pd

# Django imports
from django.conf import settings
from django.contrib.sites.models import Site
from django.core.urlresolvers import reverse
from django.db.models import Count, F, Prefetch
from django.shortcuts import get_object_or_404, redirect
from django.shortcuts import render
from django.views.generic import DetailView

# Other lib imports
from elasticsearch import Elasticsearch

# Project imports
from apps.analyze.models import (
    DocumentCluster, TextUnitCluster,
    TextUnitClassification, TextUnitClassifierSuggestion)
from apps.document.models import (
    Document, DocumentProperty, DocumentRelation, DocumentNote, DocumentTag,
    TextUnit, TextUnitProperty, TextUnitNote, TextUnitTag)
from apps.extract.models import (
    AmountUsage, CitationUsage, CopyrightUsage, Court, CourtUsage, CurrencyUsage,
    DateDurationUsage, DateUsage, DefinitionUsage, DistanceUsage,
    GeoAlias, GeoAliasUsage, GeoEntity, GeoEntityUsage, GeoRelation,
    Party, PartyUsage, PercentUsage,
    RatioUsage, RegulationUsage, Term, TermUsage, TrademarkUsage, UrlUsage)
from apps.common.mixins import (
    AjaxListView, CustomUpdateView, CustomCreateView, CustomDeleteView,
    JqPaginatedListView, PermissionRequiredMixin, SubmitView, TypeaheadView)
from apps.common.utils import cap_words
from apps.project.models import TaskQueue
from apps.project.views import ProjectListView, TaskQueueListView
from apps.task.views import TaskListView
from apps.users.models import User

__author__ = "ContraxSuite, LLC; LexPredict, LLC"
__copyright__ = "Copyright 2015-2017, ContraxSuite, LLC"
__license__ = "https://github.com/LexPredict/lexpredict-contraxsuite/blob/1.0.5/LICENSE"
__version__ = "1.0.5"
__maintainer__ = "LexPredict, LLC"
__email__ = "support@contraxsuite.com"


def search(request):
    """
    Search dispatcher.
    :param request:
    :return:
    """
    # Check for term redirect
    if request.GET.get("elastic_search", "").strip() or \
            request.GET.get("text_search", "").strip():
        view_name = "document:text-unit-list"

    # Check for term redirect
    elif request.GET.get("term_search", "").strip():
        view_name = "extract:term-usage-list"

    # Check for term redirect
    elif request.GET.get("entity_search", "").strip():
        view_name = "extract:geo-entity-usage-list"

    # Check for term redirect
    elif request.GET.get("party_search", "").strip():
        view_name = "extract:party-usage-list"

    # Redirect others to Document List page
    else:
        view_name = "document:document-list"

    return redirect('{}?{}'.format(reverse(view_name), request.GET.urlencode()))


class DocumentListView(JqPaginatedListView):
    """DocumentListView

    CBV for list of Document records.
    """
    model = Document
    json_fields = ['name', 'document_type', 'description', 'title',
                   'properties', 'relations', 'text_units']
    limit_reviewers_qs_by_field = ""
    field_types = dict(
        properties=int,
        relations=int,
        text_units=int
    )

    def get_queryset(self):
        qs = super().get_queryset()

        description_search = self.request.GET.get("description_search")
        if description_search:
            qs = qs.filter(description__icontains=description_search)

        name_search = self.request.GET.get("name_search")
        if name_search:
            qs = qs.filter(name__icontains=name_search)

        if 'party_pk' in self.request.GET:
            qs = qs.filter(textunit__partyusage__party__pk=self.request.GET['party_pk'])

        # Populate with child counts
        qs = qs.annotate(
            properties=Count('documentproperty', distinct=True),
            text_units=F('paragraphs') + F('sentences'),
            num_relation_a=Count('document_a_set', distinct=True),
            num_relation_b=Count('document_b_set', distinct=True),
        ).annotate(relations=F('num_relation_a') + F('num_relation_b'))
        return qs

    def get_json_data(self, **kwargs):
        data = super().get_json_data()
        if "party_pk" in self.request.GET:
            tu_list_view = TextUnitListView(request=self.request)
            tu_data = tu_list_view.get_json_data()['data']
        for item in data['data']:
            item['url'] = reverse('document:document-detail', args=[item['pk']])
            if "party_pk" in self.request.GET:
                item['text_unit_data'] = [i for i in tu_data
                                          if i['document__pk'] == item['pk']]
        return data

    def get_context_data(self, **kwargs):
        ctx = super().get_context_data()
        params = dict(urllib.parse.parse_qsl(self.request.GET.urlencode()))
        ctx.update(params)
        return ctx


class DocumentPropertyCreateView(CustomCreateView):
    """DocumentListView

    CBV for list of Document records.
    """
    model = DocumentProperty
    fields = ('document', 'key', 'value')

    def has_permission(self):
        if self.kwargs.get('pk'):
            document = get_object_or_404(Document, pk=self.kwargs['pk'])
            return self.request.user.can_view_document(document)
        return True

    def get_initial(self):
        initial = super().get_initial()
        if not self.object and self.kwargs.get('pk'):
            initial['document'] = Document.objects.get(pk=self.kwargs['pk'])
        return initial

    def get_success_url(self):
        return self.request.POST.get('next') or reverse('document:document-property-list')


class DocumentPropertyUpdateView(DocumentPropertyCreateView, CustomUpdateView):

    def has_permission(self):
        document = self.get_object().document
        return self.request.user.can_view_document(document)


class DocumentPropertyListView(JqPaginatedListView):
    model = DocumentProperty
    limit_reviewers_qs_by_field = 'document'
    json_fields = ['key', 'value',
                   'created_date', 'created_by__username',
                   'modified_date', 'modified_by__username',
                   'document__pk', 'document__name',
                   'document__document_type', 'document__description']

    def get_queryset(self):
        qs = super().get_queryset()

        if "document_pk" in self.request.GET:
            qs = qs.filter(document__pk=self.request.GET['document_pk'])

        key_search = self.request.GET.get('key_search')
        if key_search:
            qs = qs.filter(key__icontains=key_search)
        qs = qs.select_related('document')
        return qs

    def get_json_data(self, **kwargs):
        data = super().get_json_data()
        for item in data['data']:
            item['url'] = reverse('document:document-detail', args=[item['document__pk']])
            item['edit_url'] = reverse('document:document-property-update', args=[item['pk']])
            item['delete_url'] = reverse('document:document-property-delete', args=[item['pk']])
        return data

    def get_context_data(self, **kwargs):
        ctx = super().get_context_data(**kwargs)
        ctx['key_search'] = self.request.GET.get('key_search')
        return ctx


class DocumentPropertyDeleteView(CustomDeleteView):
    model = DocumentProperty
    document = None

    def get_success_url(self):
        return self.request.POST.get('next') or reverse('document:document-detail',
                                                        args=[self.document.pk])

    def has_permission(self):
        self.document = self.get_object().document
        return self.request.user.can_view_document(self.document)


class DocumentRelationListView(JqPaginatedListView):
    model = DocumentRelation
    json_fields = ['relation_type',
                   'document_a__pk', 'document_a__name',
                   'document_a__document_type', 'document_a__description',
                   'document_b__pk', 'document_b__name',
                   'document_b__document_type', 'document_b__description']
    limit_reviewers_qs_by_field = ['document_a', 'document_b']

    def get_json_data(self, **kwargs):
        data = super().get_json_data()
        for item in data['data']:
            item['url_a'] = reverse('document:document-detail', args=[item['document_a__pk']])
            item['url_b'] = reverse('document:document-detail', args=[item['document_b__pk']])
        return data

    def get_queryset(self):
        qs = super().get_queryset()
        qs = qs.select_related('document_a', 'document_b')
        return qs


class DocumentDetailView(PermissionRequiredMixin, DetailView):
    model = Document
    raise_exception = True

    def has_permission(self):
        return self.request.user.can_view_document(self.get_object())

    def get_context_data(self, **kwargs):
        ctx = super().get_context_data(**kwargs)
        document = self.object

        # Fetch related lists
        party_usage_list = PartyUsage.objects\
            .filter(text_unit__document=document)\
            .values("party__name")\
            .annotate(count=Count("id")).order_by("-count")
        party_list = party_usage_list.values_list('party__name', flat=True)

        task_queue_list = document.taskqueue_set.all()
        extra_task_queue_list = TaskQueue.objects.exclude(
            id__in=task_queue_list.values_list('pk', flat=True))

        ctx.update({"document": document,
                    "party_list": list(party_list),
                    "extra_task_queue_list": extra_task_queue_list,
                    "highlight": self.request.GET.get("highlight", "")})
        return ctx


class DocumentSourceView(DocumentDetailView):
    template_name = "document/document_source.html"

    def get_context_data(self, **kwargs):
        # TODO: detect protocol, don't hardcode
        rel_url = os.path.join('/media',
                               settings.FILEBROWSER_DIRECTORY.lstrip('/'),
                               self.object.description.lstrip('/'))
        attachment = dict(
            name=self.object.name,
            path='https://{host}{rel_url}'.format(
                host=Site.objects.get_current().domain, rel_url=rel_url),
            extension=os.path.splitext(self.object.description)[1][1:].lower()
        )
        ctx = {'attachment': attachment}
        return ctx


class DocumentNoteListView(JqPaginatedListView):
    model = DocumentNote
    json_fields = ['note', 'timestamp', 'document__pk',
                   'document__name', 'document__document_type',
                   'document__description']
    limit_reviewers_qs_by_field = 'document'
    ordering = ['-timestamp']

    def get_json_data(self, **kwargs):
        data = super().get_json_data(keep_tags=True)
        history = list(
            DocumentNote.history
            .filter(document_id__in=list(self.get_queryset()
                                         .values_list('document__pk', flat=True)))
            .values('id', 'document_id', 'history_date', 'history_user__username', 'note'))

        for item in data['data']:
            item['url'] = reverse('document:document-detail', args=[item['document__pk']])
            item['delete_url'] = reverse('document:document-note-delete', args=[item['pk']])
            item_history = [i for i in history if i['id'] == item['pk']]
            if item_history:
                item['history'] = item_history
                item['user'] = sorted(item_history,
                                      key=lambda i: i['history_date'])[-1]['history_user__username']
        return data

    def get_queryset(self):
        qs = super().get_queryset()
        if "document_pk" in self.request.GET:
            qs = qs.filter(document__pk=self.request.GET['document_pk'])
        return qs


class DocumentEnhancedView(DocumentDetailView):
    template_name = "document/document_enhanced_view.html"

    def get_context_data(self, **kwargs):
        document = self.object
        paragraph_list = document.textunit_set \
            .filter(unit_type="paragraph") \
            .order_by("id")\
            .prefetch_related(
                Prefetch(
                    'termusage_set',
                    queryset=TermUsage.objects.order_by('term__term').select_related('term'),
                    to_attr='ltu'))
        ctx = {"document": document,
               "party_list": list(PartyUsage.objects.filter(
                   text_unit__document=document).values_list('party__name', flat=True)),
               "highlight": self.request.GET.get("highlight", ""),
               "paragraph_list": paragraph_list}
        return ctx


class DocumentSentimentChartView(AjaxListView):
    template_name = "document/document_sentiment_chart.html"
    model = Document
    limit_reviewers_qs_by_field = ''

    def get_json_data(self):
        data = []
        documents = self.get_queryset()
        documents = documents.filter(documentproperty__key='polarity')\
            .filter(documentproperty__key='subjectivity')
        for doc in documents:
            data.append(dict(
                pk=doc.pk,
                url=reverse('document:document-detail', args=[doc.pk]),
                name=doc.name,
                polarity=doc.documentproperty_set.filter(
                    key='polarity').first().value,
                subjectivity=doc.documentproperty_set.filter(
                    key='subjectivity').first().value))
        return data


class TextUnitDetailView(PermissionRequiredMixin, DetailView):
    """
    Used DetailView instead of CustomDetailView to overwrite
    admin permissions
    """
    model = TextUnit
    template_name = "document/text_unit_detail.html"
    raise_exception = True

    def has_permission(self):
        return self.request.user.can_view_document(self.get_object().document)

    def get_context_data(self, **kwargs):
        ctx = super().get_context_data(**kwargs)
        text_unit = self.object
        document = text_unit.document

        # Find identical text unit matches
        identical_text_unit_list = TextUnit.objects.filter(text_hash=text_unit.text_hash) \
            .select_related('document')

        ctx.update({"document": document,
                    "highlight": self.request.GET.get("highlight", ""),
                    "text_unit": text_unit,
                    "identical_text_unit_list": identical_text_unit_list})
        return ctx


class TextUnitListView(JqPaginatedListView):
    model = TextUnit
    json_fields = ['unit_type', 'language', 'text', 'text_hash',
                   'document__pk', 'document__name',
                   'document__document_type', 'document__description']
    limit_reviewers_qs_by_field = 'document'
    es = Elasticsearch(hosts=settings.ELASTICSEARCH_CONFIG['hosts'])

    def get_queryset(self):
        qs = super().get_queryset()

        if "elastic_search" in self.request.GET:
            elastic_search = self.request.GET.get("elastic_search")
            es_query = {
                'query': {
                    'bool': {
                        'must': [
                            {'match': {'unit_type': 'paragraph'}},
<<<<<<< HEAD
                            {'match': {'text': elastic_search}}
=======
                            {'match': {'text': elastic_search}},
>>>>>>> 89785f35
                        ]
                    }
                }
            }
            es_res = self.es.search(size=1000, index=settings.ELASTICSEARCH_CONFIG['index'],
                                    body=es_query)
            # See UpdateElasticsearchIndex in tasks.py for the set of indexed fields
            pks = [hit['_source']['pk'] for hit in es_res['hits']['hits']]
            qs = TextUnit.objects.filter(pk__in=pks)
        elif "text_search" in self.request.GET:
            text_search = self.request.GET.get("text_search")
            qs = self.filter(text_search, qs, _or_lookup='text__icontains')

        if "document_pk" in self.request.GET:
            # Document Detail view
            qs = qs.filter(document__pk=self.request.GET['document_pk']).order_by('pk')
        elif "party_pk" in self.request.GET:
            qs = qs.filter(partyusage__party__pk=self.request.GET['party_pk'])
        elif "text_unit_hash" in self.request.GET:
            # Text Unit Detail identical text units tab
            qs = qs.filter(text_hash=self.request.GET['text_unit_hash'])\
                .exclude(pk=self.request.GET['text_unit_pk'])
        else:
            qs = qs.filter(unit_type='paragraph')
        return qs

    def get_json_data(self, **kwargs):
        data = super().get_json_data()
        for item in data['data']:
            item['url'] = reverse('document:document-detail', args=[item['document__pk']])
            item['detail_url'] = reverse('document:text-unit-detail', args=[item['pk']])
        return data

    def get_context_data(self, **kwargs):
        ctx = super().get_context_data(**kwargs)
        ctx['elastic_search'] = self.request.GET.get("elastic_search", "")
        ctx['text_search'] = self.request.GET.get("text_search", "")
        ctx['is_text_unit_list_page'] = True
        return ctx


class TextUnitPropertyListView(JqPaginatedListView):
    model = TextUnitProperty
    limit_reviewers_qs_by_field = 'text_unit__document'
    json_fields = ['key', 'value',
                   'created_date', 'created_by__username', 'modified_date', 'modified_by__username',
                   'text_unit__document__pk', 'text_unit__document__name',
                   'text_unit__document__document_type', 'text_unit__document__description',
                   'text_unit__unit_type', 'text_unit__language',
                   'text_unit__pk']

    def get_queryset(self):
        qs = super().get_queryset()

        if "text_unit_pk" in self.request.GET:
            qs = qs.filter(text_unit__pk=self.request.GET['text_unit_pk'])

        key_search = self.request.GET.get('key_search')
        if key_search:
            qs = qs.filter(key__icontains=key_search)
        return qs

    def get_json_data(self, **kwargs):
        data = super().get_json_data()
        for item in data['data']:
            item['url'] = reverse('document:document-detail',
                                  args=[item['text_unit__document__pk']])
            item['text_unit_url'] = reverse('document:text-unit-detail',
                                            args=[item['text_unit__pk']])
            item['delete_url'] = reverse('document:text-unit-property-delete', args=[item['pk']])
        return data

    def get_context_data(self, **kwargs):
        ctx = super().get_context_data(**kwargs)
        ctx['key_search'] = self.request.GET.get('key_search')
        return ctx


class TextUnitPropertyDeleteView(CustomDeleteView):
    model = TextUnitProperty

    def get_success_url(self):
        return self.request.POST.get('next') or reverse('document:tex-unit-detail',
                                                        args=[self.text_unit.pk])

    def has_permission(self):
        document = self.get_object().text_unit.document
        return self.request.user.can_view_document(document)


class TextUnitNoteListView(JqPaginatedListView):
    model = TextUnitNote
    json_fields = ['note', 'timestamp', 'text_unit__document__pk',
                   'text_unit__document__name', 'text_unit__document__document_type',
                   'text_unit__document__description', 'text_unit__pk',
                   'text_unit__unit_type', 'text_unit__language']
    limit_reviewers_qs_by_field = 'text_unit__document'

    def get_json_data(self, **kwargs):
        data = super().get_json_data(keep_tags=True)
        history = list(
            TextUnitNote.history
            .filter(text_unit__document_id__in=list(
                self.get_queryset().values_list('text_unit__document__pk', flat=True)))
            .values('id', 'text_unit_id', 'history_date', 'history_user__username', 'note'))

        for item in data['data']:
            item['url'] = reverse('document:document-detail',
                                  args=[item['text_unit__document__pk']])
            item['detail_url'] = reverse('document:text-unit-detail', args=[item['text_unit__pk']])
            item['delete_url'] = reverse('document:text-unit-note-delete', args=[item['pk']])
            item_history = [i for i in history if i['id'] == item['pk']]
            if item_history:
                item['history'] = item_history
                item['user'] = sorted(item_history,
                                      key=lambda i: i['history_date'])[-1]['history_user__username']
        return data

    def get_queryset(self):
        qs = super().get_queryset()
        if "text_unit_pk" in self.request.GET:
            qs = qs.filter(text_unit__pk=self.request.GET['text_unit_pk'])
        return qs


class TextUnitNoteDeleteView(CustomDeleteView):
    model = TextUnitNote

    def get_success_url(self):
        return reverse('document:text-unit-detail', args=[self.object.text_unit.pk])

    def has_permission(self):
        document = self.get_object().text_unit.document
        return self.request.user.can_view_document(document)


class DocumentNoteDeleteView(CustomDeleteView):
    model = DocumentNote

    def get_success_url(self):
        return self.request.POST.get('next') or reverse('document:document-detail',
                                                        args=[self.object.document.pk])

    def has_permission(self):
        document = self.get_object().document
        return self.request.user.can_view_document(document)


class DocumentTagListView(JqPaginatedListView):
    model = DocumentTag
    json_fields = ['tag', 'timestamp', 'user__username', 'document__pk',
                   'document__name', 'document__document_type',
                   'document__description']
    limit_reviewers_qs_by_field = 'document'

    def get_json_data(self, **kwargs):
        data = super().get_json_data()
        for item in data['data']:
            item['url'] = reverse('document:document-detail',
                                  args=[item['document__pk']])
            item['delete_url'] = reverse('document:document-tag-delete', args=[item['pk']])
        return data

    def get_queryset(self):
        qs = super().get_queryset()
        tag_search = self.request.GET.get('tag_search')
        if tag_search:
            qs = qs.filter(tag=tag_search)
        document_id = self.request.GET.get('document_id')
        if document_id:
            qs = qs.filter(document__id=document_id)
        return qs

    def get_context_data(self, **kwargs):
        ctx = super().get_context_data(**kwargs)
        ctx["tag_search"] = self.request.GET.get('tag_search')
        return ctx


class DocumentTagDeleteView(CustomDeleteView):
    model = DocumentTag

    def get_success_url(self):
        return self.request.POST.get('next') or reverse('document:document-tag-list')

    def has_permission(self):
        document = self.get_object().document
        return self.request.user.can_view_document(document)


class TextUnitTagListView(JqPaginatedListView):
    model = TextUnitTag
    json_fields = ['tag', 'timestamp', 'user__username', 'text_unit__document__pk',
                   'text_unit__document__name', 'text_unit__document__document_type',
                   'text_unit__document__description', 'text_unit__pk',
                   'text_unit__unit_type', 'text_unit__language']
    limit_reviewers_qs_by_field = 'text_unit__document'

    def get_json_data(self, **kwargs):
        data = super().get_json_data()
        for item in data['data']:
            item['url'] = reverse('document:document-detail',
                                  args=[item['text_unit__document__pk']])
            item['detail_url'] = reverse('document:text-unit-detail', args=[item['text_unit__pk']])
            item['delete_url'] = reverse('document:text-unit-tag-delete', args=[item['pk']])
        return data

    def get_queryset(self):
        qs = super().get_queryset()
        tag_search = self.request.GET.get('tag_search')
        if tag_search:
            qs = qs.filter(tag=tag_search)
        text_unit_id = self.request.GET.get('text_unit_id')
        if text_unit_id:
            qs = qs.filter(text_unit__id=text_unit_id)
        qs = qs.select_related('text_unit', 'text_unit__document')
        return qs

    def get_context_data(self, **kwargs):
        ctx = super().get_context_data(**kwargs)
        ctx["tag_search"] = self.request.GET.get('tag_search')
        return ctx


class TextUnitTagDeleteView(CustomDeleteView):
    model = TextUnitTag

    def get_success_url(self):
        return self.request.POST.get('next') or reverse('document:text-unit-tag-list')

    def has_permission(self):
        document = self.get_object().text_unit.document
        return self.request.user.can_view_document(document)


class TypeaheadDocumentDescription(TypeaheadView):
    model = Document
    search_field = 'description'
    limit_reviewers_qs_by_field = ''


class TypeaheadDocumentName(TypeaheadDocumentDescription):
    search_field = 'name'


class TypeaheadTextUnitTag(TypeaheadView):
    model = TextUnitTag
    search_field = 'tag'
    limit_reviewers_qs_by_field = 'text_unit__document'


class TypeaheadDocumentPropertyKey(TypeaheadView):
    model = DocumentProperty
    search_field = 'key'
    limit_reviewers_qs_by_field = 'document'


class SubmitNoteView(SubmitView):
    notes_map = dict(
        document=dict(
            owner_model=Document,
            note_model=DocumentNote,
            owner_field='document'
        ),
        text_unit=dict(
            owner_model=TextUnit,
            note_model=TextUnitNote,
            owner_field='text_unit'
        )
    )
    success_message = 'Note was successfully saved'

    @staticmethod
    def get_owner(request, owner_model=TextUnit):
        try:
            owner = owner_model.objects.get(id=request.POST["owner_id"])
            document = owner if owner_model == Document else owner.document
            if not request.user.can_view_document(document):
                # TODO: specify error message
                return None
        except owner_model.DoesNotExist:
            return None
        return owner

    def process(self, request):
        note_prop = self.notes_map[request.POST.get("owner_name", "text_unit")]
        owner = self.get_owner(request, note_prop['owner_model'])
        note_model = note_prop['note_model']
        if owner is None:
            return self.failure()
        if request.POST.get("note_id"):
            try:
                obj = note_model.objects.get(pk=request.POST["note_id"])
            except note_model.DoesNotExist:
                return self.failure()
        else:
            obj = note_model()
            setattr(obj, note_prop['owner_field'], owner)
        obj.note = request.POST["note"]
        obj.save()
        return self.success()


class SubmitDocumentTagView(SubmitView):
    owner = None
    owner_class = Document
    tag_class = DocumentTag
    owner_field = 'document'

    def dispatch(self, request, *args, **kwargs):
        self.owner = self.get_owner(request)
        return super().dispatch(request, *args, **kwargs)

    def get_success_message(self):
        return "Successfully added tag /%s/ for %s" % (
            self.request.POST["tag"],
            str(self.owner))

    @staticmethod
    def allowed(user, owner):
        return user.can_view_document(owner)

    def get_owner(self, request):
        try:
            owner = self.owner_class.objects.get(id=request.POST["owner_id"])
            if not self.allowed(request.user, owner):
                self.error_message = 'Not Allowed'
                return None
        except self.owner_class.DoesNotExist:
            self.error_message = 'Not Found'
            return None
        return owner

    def process(self, request):
        if not self.owner:
            return self.failure()
        defaults = {
            self.owner_field: self.owner,
            'tag': request.POST['tag'],
            'user': request.user,
            'timestamp': datetime.datetime.now()
        }
        if self.request.POST.get('tag_pk'):
            obj, created = self.tag_class.objects.update_or_create(
                pk=self.request.POST['tag_pk'],
                defaults=defaults)
        else:
            obj = self.tag_class.objects.create(**defaults)
            created = True
        action = 'created' if created else 'updated'
        self.success_message = '%s Tag %s was successfully %s' \
                               % (cap_words(self.owner_class._meta.verbose_name), str(obj), action)
        return self.success()


class SubmitClusterDocumentsTagView(SubmitView):
    owner = None
    owner_class = DocumentCluster
    tag_class = DocumentTag
    owner_field = 'document'

    def dispatch(self, request, *args, **kwargs):
        self.owner = self.get_owner(request)
        return super().dispatch(request, *args, **kwargs)

    def get_success_message(self):
        return "Successfully added tag /%s/ for cluster /%s/ documents" % (
            self.request.POST["tag"],
            str(self.owner))

    @staticmethod
    def allowed(user, owner):
        # return user.can_view_document(owner)
        return True

    def get_owner(self, request):
        try:
            owner = self.owner_class.objects.get(id=request.POST["owner_id"])
            if not self.allowed(request.user, owner):
                self.error_message = 'Not Allowed'
                return None
        except self.owner_class.DoesNotExist:
            self.error_message = 'Not Found'
            return None
        return owner

    def process(self, request):
        if not self.owner:
            return self.failure()
        timestamp = datetime.datetime.now()
        tags = [self.tag_class(**{
            self.owner_field: owner,
            'tag': request.POST['tag'],
            'user': request.user,
            'timestamp': timestamp}) for owner in self.owner.documents.all()]
        self.tag_class.objects.bulk_create(tags)
        return self.success()


class SubmitClusterDocumentsPropertyView(SubmitClusterDocumentsTagView):
    owner_class = DocumentCluster
    property_class = DocumentProperty

    def get_success_message(self):
        return "Successfully added property %s:%s for cluster %s documents" % (
            self.request.POST["key"],
            self.request.POST["value"],
            str(self.owner))

    def process(self, request):
        if not self.owner:
            return self.failure()
        properties = [self.property_class(**{
            self.owner_field: owner,
            'key': request.POST['key'],
            'value': request.POST['value']}) for owner in self.owner.documents.all()]
        # use save instead of bulk_create to call save method on model
        for prop in properties:
            prop.save()
        return self.success()


class SubmitClusterDocumentsLanguageView(SubmitClusterDocumentsTagView):
    owner_class = DocumentCluster

    def get_success_message(self):
        return "Successfully changed language to %s for cluster %s documents" % (
            self.request.POST["language"],
            str(self.owner))

    def process(self, request):
        if not self.owner:
            return self.failure()
        text_units = TextUnit.objects.filter(document__documentcluster=self.owner)
        text_units.update(language=self.request.POST["language"])
        return self.success()


class SubmitTextUnitTagView(SubmitDocumentTagView):
    owner_class = TextUnit
    tag_class = TextUnitTag
    owner_field = 'text_unit'

    @staticmethod
    def allowed(user, owner):
        return user.can_view_document(owner.document)


class SubmitDocumentPropertyView(SubmitDocumentTagView):
    property_class = DocumentProperty

    def get_success_message(self):
        return "Successfully added property for %s" % str(self.owner)

    def process(self, request):
        if not self.owner:
            return self.failure()
        defaults = {
            self.owner_field: self.owner,
            'key': request.POST['key'],
            'value': request.POST['value']
        }
        if self.request.POST.get('property_pk'):
            _, created = self.property_class.objects.update_or_create(
                pk=self.request.POST['property_pk'],
                defaults=defaults)
        else:
            self.property_class.objects.create(**defaults)
            created = True
        action = 'created' if created else 'updated'
        self.success_message = '%s Property was successfully %s'\
                               % (cap_words(self.owner_class._meta.verbose_name), action)
        return self.success()


class SubmitTextUnitPropertyView(SubmitDocumentPropertyView):
    owner_class = TextUnit
    property_class = TextUnitProperty
    owner_field = 'text_unit'

    @staticmethod
    def allowed(user, owner):
        return user.can_view_document(owner.document)


def view_stats(request):
    """
    Display overall statistics.
    :param request:
    :return:
    """
    admin_task_df = pd.DataFrame(TaskListView(request=request).get_json_data()['data'])
    admin_task_total_count = admin_task_df.shape[0]
    admin_task_by_status_count = dict(admin_task_df.groupby(['status']).size())\
        if not admin_task_df.empty else 0

    project_df = pd.DataFrame(ProjectListView(request=request).get_json_data()['data'])
    if project_df.empty:
        project_total_count = project_completed_count = project_completed_weight = \
            project_progress_avg = project_documents_total_count = \
            project_documents_unique_count = 0
    else:
        project_df['completed'] = project_df['completed'].astype(int)
        project_total_count = project_df.shape[0]
        project_df_sum = project_df.sum()
        project_completed_count = project_df_sum.completed
        project_completed_weight = round(project_completed_count / project_total_count * 100, 1)
        project_progress_avg = round(project_df.mean().progress, 1)
        project_documents_total_count = project_df_sum.total_documents_count
        project_documents_unique_count = Document.objects.filter(taskqueue__project__isnull=False)\
            .distinct().count()

    task_queue_df = pd.DataFrame(TaskQueueListView(request=request).get_json_data()['data'])
    if task_queue_df.empty:
        task_queue_total_count = task_queue_completed_count = task_queue_completed_weight = \
            task_queue_progress_avg = task_queue_documents_total_count = \
            task_queue_documents_unique_count = task_queue_reviewers_unique_count = 0
    else:
        task_queue_df['completed'] = task_queue_df['completed'].astype(int)
        task_queue_total_count = task_queue_df.shape[0]
        task_queue_df_sum = task_queue_df.sum()
        task_queue_completed_count = task_queue_df_sum.completed
        task_queue_completed_weight = round(
            task_queue_completed_count / task_queue_total_count * 100, 1)
        task_queue_progress_avg = round(task_queue_df.mean().progress, 1)
        task_queue_documents_total_count = task_queue_df_sum.total_documents_count
        task_queue_documents_unique_count = Document.objects.filter(taskqueue__isnull=False)\
            .distinct().count()
        task_queue_reviewers_unique_count = User.objects.filter(taskqueue__isnull=False)\
            .distinct().count()

    # set counts depending on user role
    documents = Document.objects
    document_properties = DocumentProperty.objects
    document_tags = DocumentTag.objects
    document_notes = DocumentNote.objects
    document_relations = DocumentRelation.objects
    document_clusters = DocumentCluster.objects
    text_units = TextUnit.objects
    tu_tags = TextUnitTag.objects
    tu_properties = TextUnitProperty.objects
    tu_classifications = TextUnitClassification.objects
    tu_classification_suggestions = TextUnitClassifierSuggestion.objects
    tuc_suggestion_types = TextUnitClassifierSuggestion.objects.distinct('class_name')
    tu_notes = TextUnitNote.objects
    tu_clusters = TextUnitCluster.objects
    
    terms = Term.objects
    term_usages = TermUsage.objects
    
    amount_usages = AmountUsage.objects
    citation_usages = CitationUsage.objects
    copyright_usages = CopyrightUsage.objects
    court_usages = CourtUsage.objects
    currency_usages = CurrencyUsage.objects
    date_duration_usages = DateDurationUsage.objects
    date_usages = DateUsage.objects
    definition_usages = DefinitionUsage.objects
    distance_usages = DistanceUsage.objects
    geo_entities = GeoEntity.objects
    geo_entity_usages = GeoEntityUsage.objects
    geo_aliases = GeoAlias.objects
    geo_alias_usages = GeoAliasUsage.objects
    geo_relations = GeoRelation.objects
    parties = Party.objects
    party_usages = PartyUsage.objects
    percent_usages = PercentUsage.objects
    ratio_usages = RatioUsage.objects
    regulation_usages = RegulationUsage.objects
    trademark_usages = TrademarkUsage.objects
    url_usages = UrlUsage.objects

    if request.user.is_reviewer:
        document_filter_opts = dict(document__taskqueue__reviewers=request.user)
        tu_filter_opts = dict(text_unit__document__taskqueue__reviewers=request.user)

        documents = documents.filter(taskqueue__reviewers=request.user).distinct()
        document_properties = document_properties.filter(**document_filter_opts).distinct()
        document_tags = document_tags.filter(**document_filter_opts).distinct()
        document_notes = document_notes.filter(**document_filter_opts).distinct()
        document_relations = document_relations.filter(
            document_a__taskqueue__reviewers=request.user,
            document_b__taskqueue__reviewers=request.user).distinct()
        document_clusters = document_clusters.filter(
            documents__taskqueue__reviewers=request.user).distinct()
        text_units = text_units.filter(**document_filter_opts).distinct()
        tu_tags = tu_tags.filter(**tu_filter_opts).distinct()
        tu_properties = tu_properties.filter(**tu_filter_opts).distinct()
        tu_classifications = tu_classifications.filter(**tu_filter_opts).distinct()
        tu_classification_suggestions = tu_classification_suggestions.filter(
            **tu_filter_opts).distinct()
        tuc_suggestion_types = tuc_suggestion_types.filter(**tu_filter_opts).distinct('class_name')
        tu_notes = tu_notes.filter(**tu_filter_opts).distinct()
        tu_clusters = tu_clusters.filter(
            text_units__document__taskqueue__reviewers=request.user).distinct()
        terms = terms.filter(
            termusage__text_unit__document__taskqueue__reviewers=request.user).distinct()
        term_usages = term_usages.filter(**tu_filter_opts).distinct()
        
        amount_usages = amount_usages.filter(**tu_filter_opts).distinct()
        citation_usages = citation_usages.filter(**tu_filter_opts).distinct()
        copyright_usages = copyright_usages.filter(**tu_filter_opts).distinct()
        court_usages = court_usages.filter(**tu_filter_opts).distinct()
        currency_usages = currency_usages.filter(**tu_filter_opts).distinct()
        date_duration_usages = date_duration_usages.filter(**tu_filter_opts).distinct()
        date_usages = date_usages.filter(**tu_filter_opts).distinct()
        definition_usages = definition_usages.filter(**tu_filter_opts).distinct()
        distance_usages = distance_usages.filter(**tu_filter_opts).distinct()

        geo_aliases = geo_aliases.filter(
            geoaliasusage__text_unit__document__taskqueue__reviewers=request.user).distinct()
        geo_alias_usages = geo_alias_usages.filter(**tu_filter_opts).distinct()
        geo_entities = geo_entities.filter(
            geoentityusage__text_unit__document__taskqueue__reviewers=request.user).distinct()
        geo_entity_usages = geo_entity_usages.filter(**tu_filter_opts).distinct()
        geo_relations = geo_relations.filter(
            entity_a__geoentityusage__text_unit__document__taskqueue__reviewers=request.user,
            entity_b__geoentityusage__text_unit__document__taskqueue__reviewers=request.user)\
            .distinct()

        parties = parties.filter(
            partyusage__text_unit__document__taskqueue__reviewers=request.user).distinct()
        party_usages = party_usages.filter(**tu_filter_opts).distinct()
        percent_usages = percent_usages.filter(**tu_filter_opts).distinct()
        ratio_usages = ratio_usages.filter(**tu_filter_opts).distinct()
        regulation_usages = regulation_usages.filter(**tu_filter_opts).distinct()
        trademark_usages = trademark_usages.filter(**tu_filter_opts).distinct()
        url_usages = url_usages.filter(**tu_filter_opts).distinct()

    context = {
        "document_count": documents.count(),
        "document_property_count": document_properties.count(),
        "document_tag_count": document_tags.count(),
        "document_note_count": document_notes.count(),
        "document_relation_count": document_relations.count(),
        "document_cluster_count": document_clusters.count(),
        "text_unit_count": text_units.count(),
        "text_unit_tag_count": tu_tags.count(),
        "text_unit_property_count": tu_properties.count(),
        "text_unit_classification_count": tu_classifications.count(),
        "text_unit_classification_suggestion_count": tu_classification_suggestions.count(),
        "text_unit_classification_suggestion_type_count": tuc_suggestion_types.count(),
        "text_unit_note_count": tu_notes.count(),
        "text_unit_cluster_count": tu_clusters.count(),
        "amount_usage_count": amount_usages.count(),
        "citation_usage_count": citation_usages.count(),
        "copyright_usage_count": copyright_usages.count(),
        "court_count": Court.objects.count(),
        "court_usage_count": court_usages.count(),
        "currency_usage_count": currency_usages.count(),
        "date_duration_usage_count": date_duration_usages.count(),
        "date_usage_count": date_usages.count(),
        "definition_usage_count": definition_usages.count(),
        "distance_usage_count": distance_usages.count(),

        "geo_alias_count": geo_aliases.count(),
        "geo_alias_usage_count": geo_alias_usages.count(),
        "geo_entity_count": geo_entities.count(),
        "geo_entity_usage_count": geo_entity_usages.count(),
        "geo_relation_count": geo_relations.count(),
        "party_count": parties.count(),
        "party_usage_count": party_usages.count(),
        "percent_usage_count": percent_usages.count(),
        "ratio_usage_count": ratio_usages.count(),
        "regulation_usage_count": regulation_usages.count(),
        "trademark_usage_count": trademark_usages.count(),
        "url_usage_count": url_usages.count(),
        "term_count": terms.count(),
        "term_usage_count": term_usages.count(),
        "project_total_count": project_total_count,
        "project_completed_count": project_completed_count,
        "project_completed_weight": project_completed_weight,
        "project_progress_avg": project_progress_avg,
        "project_documents_total_count": project_documents_total_count,
        "project_documents_unique_count": project_documents_unique_count,
        "task_queue_total_count": task_queue_total_count,
        "task_queue_completed_count": task_queue_completed_count,
        "task_queue_completed_weight": task_queue_completed_weight,
        "task_queue_progress_avg": task_queue_progress_avg,
        "task_queue_documents_total_count": task_queue_documents_total_count,
        "task_queue_documents_unique_count": task_queue_documents_unique_count,
        "task_queue_reviewers_unique_count": task_queue_reviewers_unique_count,
        "admin_task_total_count": admin_task_total_count,
        "admin_task_by_status_count": admin_task_by_status_count,
    }

    return render(request, "document/stats.html", context)<|MERGE_RESOLUTION|>--- conflicted
+++ resolved
@@ -432,11 +432,7 @@
                     'bool': {
                         'must': [
                             {'match': {'unit_type': 'paragraph'}},
-<<<<<<< HEAD
-                            {'match': {'text': elastic_search}}
-=======
                             {'match': {'text': elastic_search}},
->>>>>>> 89785f35
                         ]
                     }
                 }
